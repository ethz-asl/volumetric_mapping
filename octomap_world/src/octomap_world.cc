/*
 Copyright (c) 2015, Helen Oleynikova, ETH Zurich, Switzerland
 You can contact the author at <helen dot oleynikova at mavt dot ethz dot ch>

 All rights reserved.

 Redistribution and use in source and binary forms, with or without
 modification, are permitted provided that the following conditions are met:
 * Redistributions of source code must retain the above copyright
 notice, this list of conditions and the following disclaimer.
 * Redistributions in binary form must reproduce the above copyright
 notice, this list of conditions and the following disclaimer in the
 documentation and/or other materials provided with the distribution.
 * Neither the name of ETHZ-ASL nor the
 names of its contributors may be used to endorse or promote products
 derived from this software without specific prior written permission.

 THIS SOFTWARE IS PROVIDED BY THE COPYRIGHT HOLDERS AND CONTRIBUTORS "AS IS" AND
 ANY EXPRESS OR IMPLIED WARRANTIES, INCLUDING, BUT NOT LIMITED TO, THE IMPLIED
 WARRANTIES OF MERCHANTABILITY AND FITNESS FOR A PARTICULAR PURPOSE ARE
 DISCLAIMED. IN NO EVENT SHALL ETHZ-ASL BE LIABLE FOR ANY
 DIRECT, INDIRECT, INCIDENTAL, SPECIAL, EXEMPLARY, OR CONSEQUENTIAL DAMAGES
 (INCLUDING, BUT NOT LIMITED TO, PROCUREMENT OF SUBSTITUTE GOODS OR SERVICES;
 LOSS OF USE, DATA, OR PROFITS; OR BUSINESS INTERRUPTION) HOWEVER CAUSED AND
 ON ANY THEORY OF LIABILITY, WHETHER IN CONTRACT, STRICT LIABILITY, OR TORT
 (INCLUDING NEGLIGENCE OR OTHERWISE) ARISING IN ANY WAY OUT OF THE USE OF THIS
 SOFTWARE, EVEN IF ADVISED OF THE POSSIBILITY OF SUCH DAMAGE.
 */

#include "octomap_world/octomap_world.h"

#include <glog/logging.h>
#include <octomap_msgs/conversions.h>
#include <octomap_ros/conversions.h>
#include <pcl/conversions.h>
#include <pcl/filters/filter.h>
#include <pcl_ros/transforms.h>

namespace volumetric_mapping {

// Convenience functions for octomap point <-> eigen conversions.
octomap::point3d pointEigenToOctomap(const Eigen::Vector3d& point) {
  return octomap::point3d(point.x(), point.y(), point.z());
}
Eigen::Vector3d pointOctomapToEigen(const octomap::point3d& point) {
  return Eigen::Vector3d(point.x(), point.y(), point.z());
}

// Create a default parameters object and call the other constructor with it.
OctomapWorld::OctomapWorld() : OctomapWorld(OctomapParameters()) {}

// Creates an octomap with the correct parameters.
OctomapWorld::OctomapWorld(const OctomapParameters& params)
    : robot_size_(Eigen::Vector3d::Ones()) {
  setOctomapParameters(params);
}

void OctomapWorld::resetMap() {
  if (!octree_) {
    octree_.reset(new octomap::OcTree(params_.resolution));
  }
  octree_->clear();
}

void OctomapWorld::prune() { octree_->prune(); }

void OctomapWorld::setOctomapParameters(const OctomapParameters& params) {
  if (octree_) {
    if (octree_->getResolution() != params.resolution) {
      LOG(WARNING) << "Octomap resolution has changed! Resetting tree!";
      octree_.reset(new octomap::OcTree(params.resolution));
    }
  } else {
    octree_.reset(new octomap::OcTree(params.resolution));
  }

  octree_->setProbHit(params.probability_hit);
  octree_->setProbMiss(params.probability_miss);
  octree_->setClampingThresMin(params.threshold_min);
  octree_->setClampingThresMax(params.threshold_max);
  octree_->setOccupancyThres(params.threshold_occupancy);
  octree_->enableChangeDetection(params.change_detection_enabled);

  // Copy over all the parameters for future use (some are not used just for
  // creating the octree).
  params_ = params;
}

void OctomapWorld::insertPointcloudIntoMapImpl(
    const Transformation& T_G_sensor,
    const pcl::PointCloud<pcl::PointXYZ>::Ptr& cloud) {
  // Remove NaN values, if any.
  std::vector<int> indices;
  pcl::removeNaNFromPointCloud(*cloud, *cloud, indices);

  // First, rotate the pointcloud into the world frame.
  pcl::transformPointCloud(*cloud, *cloud,
                           T_G_sensor.getTransformationMatrix());
  const octomap::point3d p_G_sensor =
      pointEigenToOctomap(T_G_sensor.getPosition());

  // Then add all the rays from this pointcloud.
  // We do this as a batch operation - so first get all the keys in a set, then
  // do the update in batch.
  octomap::KeySet free_cells, occupied_cells;
  for (pcl::PointCloud<pcl::PointXYZ>::const_iterator it = cloud->begin();
       it != cloud->end(); ++it) {
    const octomap::point3d p_G_point(it->x, it->y, it->z);
    // First, check if we've already checked this.
    octomap::OcTreeKey key = octree_->coordToKey(p_G_point);

    if (occupied_cells.find(key) == occupied_cells.end()) {
      // Check if this is within the allowed sensor range.
      castRay(p_G_sensor, p_G_point, &free_cells, &occupied_cells);
    }
  }

  // Apply the new free cells and occupied cells from
  updateOccupancy(&free_cells, &occupied_cells);
}

void OctomapWorld::insertProjectedDisparityIntoMapImpl(
    const Transformation& sensor_to_world, const cv::Mat& projected_points) {
  // Get the sensor origin in the world frame.
  Eigen::Vector3d sensor_origin_eigen = Eigen::Vector3d::Zero();
  sensor_origin_eigen = sensor_to_world * sensor_origin_eigen;
  octomap::point3d sensor_origin = pointEigenToOctomap(sensor_origin_eigen);

  octomap::KeySet free_cells, occupied_cells;
  for (int v = 0; v < projected_points.rows; ++v) {
    const cv::Vec3f* row_pointer = projected_points.ptr<cv::Vec3f>(v);

    for (int u = 0; u < projected_points.cols; ++u) {
      // Check whether we're within the correct range for disparity.
      if (!isValidPoint(row_pointer[u]) || row_pointer[u][2] < 0) {
        continue;
      }
      Eigen::Vector3d point_eigen(row_pointer[u][0], row_pointer[u][1],
                                  row_pointer[u][2]);

      point_eigen = sensor_to_world * point_eigen;
      octomap::point3d point_octomap = pointEigenToOctomap(point_eigen);

      // First, check if we've already checked this.
      octomap::OcTreeKey key = octree_->coordToKey(point_octomap);

      if (occupied_cells.find(key) == occupied_cells.end()) {
        // Check if this is within the allowed sensor range.
        castRay(sensor_origin, point_octomap, &free_cells, &occupied_cells);
      }
    }
  }
  updateOccupancy(&free_cells, &occupied_cells);
}

void OctomapWorld::castRay(const octomap::point3d& sensor_origin,
                           const octomap::point3d& point,
                           octomap::KeySet* free_cells,
                           octomap::KeySet* occupied_cells) {
  CHECK_NOTNULL(free_cells);
  CHECK_NOTNULL(occupied_cells);

  if (params_.sensor_max_range < 0.0 ||
      (point - sensor_origin).norm() <= params_.sensor_max_range) {
    // Cast a ray to compute all the free cells.
    key_ray_.reset();
    if (octree_->computeRayKeys(sensor_origin, point, key_ray_)) {
      if (params_.max_free_space == 0.0) {
        free_cells->insert(key_ray_.begin(), key_ray_.end());
      } else {
<<<<<<< HEAD
        for (const auto& key : key_ray) {
=======
        for (const auto& key : key_ray_) {
>>>>>>> 7681ed83
          octomap::point3d voxel_coordinate = octree_->keyToCoord(key);
          if ((voxel_coordinate - sensor_origin).norm() <
                  params_.max_free_space ||
              voxel_coordinate.z() >
                  (sensor_origin.z() - params_.min_height_free_space)) {
            free_cells->insert(key);
          }
        }
      }
    }
    // Mark endpoing as occupied.
    octomap::OcTreeKey key;
    if (octree_->coordToKeyChecked(point, key)) {
      occupied_cells->insert(key);
    }
  } else {
    // If the ray is longer than the max range, just update free space.
    octomap::point3d new_end =
        sensor_origin +
        (point - sensor_origin).normalized() * params_.sensor_max_range;
    key_ray_.reset();
    if (octree_->computeRayKeys(sensor_origin, new_end, key_ray_)) {
      if (params_.max_free_space == 0.0) {
        free_cells->insert(key_ray_.begin(), key_ray_.end());
      } else {
<<<<<<< HEAD
        for (const auto& key : key_ray) {
=======
        for (const auto& key : key_ray_) {
>>>>>>> 7681ed83
          octomap::point3d voxel_coordinate = octree_->keyToCoord(key);
          if ((voxel_coordinate - sensor_origin).norm() <
                  params_.max_free_space ||
              voxel_coordinate.z() >
                  (sensor_origin.z() - params_.min_height_free_space)) {
            free_cells->insert(key);
          }
        }
      }
    }
  }
}

bool OctomapWorld::isValidPoint(const cv::Vec3f& point) const {
  // Check both for disparities explicitly marked as invalid (where OpenCV maps
  // pt.z to MISSING_Z) and zero disparities (point mapped to infinity).
  return point[2] != 10000.0f && !std::isinf(point[2]);
}

void OctomapWorld::updateOccupancy(octomap::KeySet* free_cells,
                                   octomap::KeySet* occupied_cells) {
  CHECK_NOTNULL(free_cells);
  CHECK_NOTNULL(occupied_cells);

  // Mark occupied cells.
  for (octomap::KeySet::iterator it = occupied_cells->begin(),
                                 end = occupied_cells->end();
       it != end; it++) {
    octree_->updateNode(*it, true);

    // Remove any occupied cells from free cells - assume there are far fewer
    // occupied cells than free cells, so this is much faster than checking on
    // every free cell.
    if (free_cells->find(*it) != free_cells->end()) {
      free_cells->erase(*it);
    }
  }

  // Mark free cells.
  for (octomap::KeySet::iterator it = free_cells->begin(),
                                 end = free_cells->end();
       it != end; ++it) {
    octree_->updateNode(*it, false);
  }
  octree_->updateInnerOccupancy();
}

OctomapWorld::CellStatus OctomapWorld::getCellStatusBoundingBox(
    const Eigen::Vector3d& point,
    const Eigen::Vector3d& bounding_box_size) const {
  // First case: center point is unknown or occupied. Can just quit.
  CellStatus center_status = getCellStatusPoint(point);
  if (center_status != CellStatus::kFree && params_.treat_unknown_as_occupied) {
    return center_status;
  }

  // Also if center is outside of the bounds.
  octomap::OcTreeKey key;
  if (!octree_->coordToKeyChecked(pointEigenToOctomap(point), key)) {
    if (params_.treat_unknown_as_occupied) {
      return CellStatus::kUnknown;
    } else {
      return CellStatus::kOccupied;
    }
  }

  // Now we have to iterate over everything in the bounding box.
  Eigen::Vector3d bbx_min_eigen = point - bounding_box_size / 2;
  Eigen::Vector3d bbx_max_eigen = point + bounding_box_size / 2;

  octomap::point3d bbx_min = pointEigenToOctomap(bbx_min_eigen);
  octomap::point3d bbx_max = pointEigenToOctomap(bbx_max_eigen);

  for (octomap::OcTree::leaf_bbx_iterator
           iter = octree_->begin_leafs_bbx(bbx_min, bbx_max),
           end = octree_->end_leafs_bbx();
       iter != end; ++iter) {
    if (octree_->isNodeOccupied(*iter)) {
      if (params_.filter_speckles && isSpeckleNode(iter.getKey())) {
        continue;
      } else {
        return CellStatus::kOccupied;
      }
    }
  }

  // The above only returns valid nodes - we should check for unknown nodes as
  // well.
  octomap::point3d_list unknown_centers;
  octree_->getUnknownLeafCenters(unknown_centers, bbx_min, bbx_max);
  if (unknown_centers.size() > 0) {
    return CellStatus::kUnknown;
  }
  return CellStatus::kFree;
}

OctomapWorld::CellStatus OctomapWorld::getCellStatusPoint(
    const Eigen::Vector3d& point) const {
  octomap::OcTreeNode* node = octree_->search(point.x(), point.y(), point.z());
  if (node == NULL) {
    return CellStatus::kUnknown;
  } else if (octree_->isNodeOccupied(node)) {
    return CellStatus::kOccupied;
  } else {
    return CellStatus::kFree;
  }
}

OctomapWorld::CellStatus OctomapWorld::getCellProbabilityPoint(
    const Eigen::Vector3d& point, double* probability) const {
  octomap::OcTreeNode* node = octree_->search(point.x(), point.y(), point.z());
  if (node == NULL) {
    if (probability) {
      *probability = -1.0;
    }
    return CellStatus::kUnknown;
  } else {
    if (probability) {
      *probability = node->getOccupancy();
    }
    if (octree_->isNodeOccupied(node)) {
      return CellStatus::kOccupied;
    } else {
      return CellStatus::kFree;
    }
  }
}

OctomapWorld::CellStatus OctomapWorld::getLineStatus(
    const Eigen::Vector3d& start, const Eigen::Vector3d& end) const {
  // Get all node keys for this line.
  // This is actually a typedef for a vector of OcTreeKeys.
  // Can't use the key_ray_ temp member here because this is a const function.
  octomap::KeyRay key_ray;
  octree_->computeRayKeys(pointEigenToOctomap(start), pointEigenToOctomap(end),
                          key_ray);

  // Now check if there are any unknown or occupied nodes in the ray.
  for (octomap::OcTreeKey key : key_ray) {
    octomap::OcTreeNode* node = octree_->search(key);
    if (node == NULL) {
      return CellStatus::kUnknown;
    } else if (octree_->isNodeOccupied(node)) {
      return CellStatus::kOccupied;
    }
  }
  return CellStatus::kFree;
}

OctomapWorld::CellStatus OctomapWorld::getVisibility(
    const Eigen::Vector3d& view_point, const Eigen::Vector3d& voxel_to_test,
    bool stop_at_unknown_cell) const {
  // Get all node keys for this line.
  // This is actually a typedef for a vector of OcTreeKeys.
  // Can't use the key_ray_ temp member here because this is a const function.
  octomap::KeyRay key_ray;

  octree_->computeRayKeys(pointEigenToOctomap(view_point),
                          pointEigenToOctomap(voxel_to_test), key_ray);

  const octomap::OcTreeKey& voxel_to_test_key =
      octree_->coordToKey(pointEigenToOctomap(voxel_to_test));

  // Now check if there are any unknown or occupied nodes in the ray,
  // except for the voxel_to_test key.
  for (octomap::OcTreeKey key : key_ray) {
    if (key != voxel_to_test_key) {
      octomap::OcTreeNode* node = octree_->search(key);
      if (node == NULL) {
        if (stop_at_unknown_cell) {
          return CellStatus::kUnknown;
        }
      } else if (octree_->isNodeOccupied(node)) {
        return CellStatus::kOccupied;
      }
    }
  }
  return CellStatus::kFree;
}

OctomapWorld::CellStatus OctomapWorld::getLineStatusBoundingBox(
    const Eigen::Vector3d& start, const Eigen::Vector3d& end,
    const Eigen::Vector3d& bounding_box_size) const {
  // TODO(helenol): Probably best way would be to get all the coordinates along
  // the line, then make a set of all the OcTreeKeys in all the bounding boxes
  // around the nodes... and then just go through and query once.
  const double epsilon = 0.001;  // Small offset
  CellStatus ret = CellStatus::kFree;
  const double& resolution = getResolution();

  // Check corner connections and depending on resolution also interior:
  // Discretization step is smaller than the octomap resolution, as this way
  // no cell can possibly be missed
  double x_disc = bounding_box_size.x() /
                  ceil((bounding_box_size.x() + epsilon) / resolution);
  double y_disc = bounding_box_size.y() /
                  ceil((bounding_box_size.y() + epsilon) / resolution);
  double z_disc = bounding_box_size.z() /
                  ceil((bounding_box_size.z() + epsilon) / resolution);

  // Ensure that resolution is not infinit
  if (x_disc <= 0.0) x_disc = 1.0;
  if (y_disc <= 0.0) y_disc = 1.0;
  if (z_disc <= 0.0) z_disc = 1.0;

  const Eigen::Vector3d bounding_box_half_size = bounding_box_size * 0.5;

  for (double x = -bounding_box_half_size.x(); x <= bounding_box_half_size.x();
       x += x_disc) {
    for (double y = -bounding_box_half_size.y();
         y <= bounding_box_half_size.y(); y += y_disc) {
      for (double z = -bounding_box_half_size.z();
           z <= bounding_box_half_size.z(); z += z_disc) {
        Eigen::Vector3d offset(x, y, z);
        ret = getLineStatus(start + offset, end + offset);
        if (ret != CellStatus::kFree) {
          return ret;
        }
      }
    }
  }
  return CellStatus::kFree;
}

double OctomapWorld::getResolution() const { return octree_->getResolution(); }

void OctomapWorld::setFree(const Eigen::Vector3d& position,
                           const Eigen::Vector3d& bounding_box_size) {
  setLogOddsBoundingBox(position, bounding_box_size,
                        octree_->getClampingThresMinLog());
}

void OctomapWorld::setOccupied(const Eigen::Vector3d& position,
                               const Eigen::Vector3d& bounding_box_size) {
  setLogOddsBoundingBox(position, bounding_box_size,
                        octree_->getClampingThresMaxLog());
}

void OctomapWorld::getOccupiedPointCloud(
    pcl::PointCloud<pcl::PointXYZ>* output_cloud) const {
  CHECK_NOTNULL(output_cloud)->clear();
  unsigned int max_tree_depth = octree_->getTreeDepth();
  double resolution = octree_->getResolution();
  for (octomap::OcTree::leaf_iterator it = octree_->begin_leafs();
       it != octree_->end_leafs(); ++it) {
    if (octree_->isNodeOccupied(*it)) {
      // If leaf is max depth add coordinates.
      if (max_tree_depth == it.getDepth()) {
        pcl::PointXYZ point(it.getX(), it.getY(), it.getZ());
        output_cloud->push_back(point);
      }
      // If leaf is not max depth it represents an occupied voxel with edge
      // length of 2^(max_tree_depth - leaf_depth) * resolution.
      // We use multiple points to visualize this filled volume.
      else {
        const unsigned int box_edge_length =
            pow(2, max_tree_depth - it.getDepth() - 1);
        const double bbx_offset = box_edge_length * resolution - resolution / 2;
        Eigen::Vector3d bbx_offset_vec(bbx_offset, bbx_offset, bbx_offset);
        Eigen::Vector3d center(it.getX(), it.getY(), it.getZ());
        Eigen::Vector3d bbx_min = center - bbx_offset_vec;
        Eigen::Vector3d bbx_max = center + bbx_offset_vec;
        // Add small offset to avoid overshooting bbx_max.
        bbx_max += Eigen::Vector3d(0.001, 0.001, 0.001);
        for (double x_position = bbx_min.x(); x_position <= bbx_max.x();
             x_position += resolution) {
          for (double y_position = bbx_min.y(); y_position <= bbx_max.y();
               y_position += resolution) {
            for (double z_position = bbx_min.z(); z_position <= bbx_max.z();
                 z_position += resolution) {
              output_cloud->push_back(
                  pcl::PointXYZ(x_position, y_position, z_position));
            }
          }
        }
      }
    }
  }
}

void OctomapWorld::getOccupiedPointcloudInBoundingBox(
    const Eigen::Vector3d& center, const Eigen::Vector3d& bounding_box_size,
    pcl::PointCloud<pcl::PointXYZ>* output_cloud) const {
  CHECK_NOTNULL(output_cloud);
  output_cloud->clear();

  const double resolution = octree_->getResolution();
  const double epsilon = 0.001;  // Small offset to not hit boundary of nodes.
  Eigen::Vector3d epsilon_3d;
  epsilon_3d.setConstant(epsilon);

  // Determine correct center of voxel.
  const Eigen::Vector3d center_corrected(
      resolution * std::floor(center.x() / resolution) + resolution / 2.0,
      resolution * std::floor(center.y() / resolution) + resolution / 2.0,
      resolution * std::floor(center.z() / resolution) + resolution / 2.0);

  Eigen::Vector3d bbx_min =
      center_corrected - bounding_box_size / 2 - epsilon_3d;
  Eigen::Vector3d bbx_max =
      center_corrected + bounding_box_size / 2 + epsilon_3d;

  for (double x_position = bbx_min.x(); x_position <= bbx_max.x();
       x_position += resolution) {
    for (double y_position = bbx_min.y(); y_position <= bbx_max.y();
         y_position += resolution) {
      for (double z_position = bbx_min.z(); z_position <= bbx_max.z();
           z_position += resolution) {
        octomap::point3d point =
            octomap::point3d(x_position, y_position, z_position);
        octomap::OcTreeKey key = octree_->coordToKey(point);
        octomap::OcTreeNode* node = octree_->search(key);
        if (node != NULL && octree_->isNodeOccupied(node)) {
          output_cloud->push_back(
              pcl::PointXYZ(point.x(), point.y(), point.z()));
        }
      }
    }
  }
}

void OctomapWorld::getAllFreeBoxes(
    std::vector<std::pair<Eigen::Vector3d, double> >* free_box_vector) const {
  const bool occupied_boxes = false;
  getAllBoxes(occupied_boxes, free_box_vector);
}

void OctomapWorld::getAllOccupiedBoxes(std::vector<
    std::pair<Eigen::Vector3d, double> >* occupied_box_vector) const {
  const bool occupied_boxes = true;
  getAllBoxes(occupied_boxes, occupied_box_vector);
}

void OctomapWorld::getAllBoxes(
    bool occupied_boxes,
    std::vector<std::pair<Eigen::Vector3d, double> >* box_vector) const {
  box_vector->clear();
  box_vector->reserve(octree_->size());
  for (octomap::OcTree::leaf_iterator it = octree_->begin_leafs(),
                                      end = octree_->end_leafs();
       it != end; ++it) {
    Eigen::Vector3d cube_center(it.getX(), it.getY(), it.getZ());
    int depth_level = it.getDepth();
    double cube_size = octree_->getNodeSize(depth_level);

    if (octree_->isNodeOccupied(*it) && occupied_boxes) {
      box_vector->emplace_back(cube_center, cube_size);
    } else if (!octree_->isNodeOccupied(*it) && !occupied_boxes) {
      box_vector->emplace_back(cube_center, cube_size);
    }
  }
}

void OctomapWorld::getBox(const octomap::OcTreeKey& key,
                          std::pair<Eigen::Vector3d, double>* box) const {
  // bbx_iterator begins "too early", and the last leaf is the expected one
  for (octomap::OcTree::leaf_bbx_iterator
           it = octree_->begin_leafs_bbx(key, key),
           end = octree_->end_leafs_bbx();
       it != end; ++it) {
    box->first = Eigen::Vector3d(it.getX(), it.getY(), it.getZ());
    box->second = it.getSize();
  }
}

void OctomapWorld::getFreeBoxesBoundingBox(
    const Eigen::Vector3d& position, const Eigen::Vector3d& bounding_box_size,
    std::vector<std::pair<Eigen::Vector3d, double> >* free_box_vector) const {
  const bool occupied_boxes = false;
  getBoxesBoundingBox(occupied_boxes, position, bounding_box_size,
                      free_box_vector);
}

void OctomapWorld::getOccupiedBoxesBoundingBox(
    const Eigen::Vector3d& position, const Eigen::Vector3d& bounding_box_size,
    std::vector<std::pair<Eigen::Vector3d, double> >* occupied_box_vector)
    const {
  const bool occupied_boxes = true;
  getBoxesBoundingBox(occupied_boxes, position, bounding_box_size,
                      occupied_box_vector);
}

void OctomapWorld::getBoxesBoundingBox(
    bool occupied_boxes, const Eigen::Vector3d& position,
    const Eigen::Vector3d& bounding_box_size,
    std::vector<std::pair<Eigen::Vector3d, double> >* box_vector) const {
  box_vector->clear();
  box_vector->reserve(octree_->size());

  const double epsilon = 0.001;  // Small offset to not hit boundary of nodes.
  Eigen::Vector3d epsilon_3d;
  epsilon_3d.setConstant(epsilon);

  Eigen::Vector3d bbx_min_eigen = position - bounding_box_size / 2 + epsilon_3d;
  Eigen::Vector3d bbx_max_eigen = position + bounding_box_size / 2 - epsilon_3d;

  octomap::point3d bbx_min = pointEigenToOctomap(bbx_min_eigen);
  octomap::point3d bbx_max = pointEigenToOctomap(bbx_max_eigen);

  for (octomap::OcTree::leaf_bbx_iterator
           it = octree_->begin_leafs_bbx(bbx_min, bbx_max),
           end = octree_->end_leafs_bbx();
       it != end; ++it) {
    Eigen::Vector3d cube_center(it.getX(), it.getY(), it.getZ());
    int depth_level = it.getDepth();
    double cube_size = octree_->getNodeSize(depth_level);

    // Check if it is really inside bounding box, since leaf_bbx_iterator begins
    // "too early"
    Eigen::Vector3d cube_lower_bound =
        cube_center - (cube_size / 2) * Eigen::Vector3d::Ones();
    Eigen::Vector3d cube_upper_bound =
        cube_center + (cube_size / 2) * Eigen::Vector3d::Ones();
    if (cube_upper_bound.x() < bbx_min.x() ||
        cube_lower_bound.x() > bbx_max.x() ||
        cube_upper_bound.y() < bbx_min.y() ||
        cube_lower_bound.y() > bbx_max.y() ||
        cube_upper_bound.z() < bbx_min.z() ||
        cube_lower_bound.z() > bbx_max.z()) {
      continue;
    }

    if (octree_->isNodeOccupied(*it) && occupied_boxes) {
      box_vector->emplace_back(cube_center, cube_size);
    } else if (!octree_->isNodeOccupied(*it) && !occupied_boxes) {
      box_vector->emplace_back(cube_center, cube_size);
    }
  }
}

void OctomapWorld::setLogOddsBoundingBox(
    const Eigen::Vector3d& position, const Eigen::Vector3d& bounding_box_size,
    double log_odds_value) {
  const bool lazy_eval = true;
  const double resolution = octree_->getResolution();
  const double epsilon = 0.001;  // Small offset to not hit boundary of nodes.
  Eigen::Vector3d epsilon_3d;
  epsilon_3d.setConstant(epsilon);

  Eigen::Vector3d bbx_min = position - bounding_box_size / 2 - epsilon_3d;
  Eigen::Vector3d bbx_max = position + bounding_box_size / 2 + epsilon_3d;

  for (double x_position = bbx_min.x(); x_position <= bbx_max.x();
       x_position += resolution) {
    for (double y_position = bbx_min.y(); y_position <= bbx_max.y();
         y_position += resolution) {
      for (double z_position = bbx_min.z(); z_position <= bbx_max.z();
           z_position += resolution) {
        octomap::point3d point =
            octomap::point3d(x_position, y_position, z_position);
        octree_->setNodeValue(point, log_odds_value, lazy_eval);
      }
    }
  }
  // This is necessary since lazy_eval is set to true.
  octree_->updateInnerOccupancy();
}

bool OctomapWorld::getOctomapBinaryMsg(octomap_msgs::Octomap* msg) const {
  return octomap_msgs::binaryMapToMsg(*octree_, *msg);
}

bool OctomapWorld::getOctomapFullMsg(octomap_msgs::Octomap* msg) const {
  return octomap_msgs::fullMapToMsg(*octree_, *msg);
}

void OctomapWorld::setOctomapFromMsg(const octomap_msgs::Octomap& msg) {
  if (msg.binary) {
    setOctomapFromBinaryMsg(msg);
  } else {
    setOctomapFromFullMsg(msg);
  }
}

void OctomapWorld::setOctomapFromBinaryMsg(const octomap_msgs::Octomap& msg) {
  octree_.reset(
      dynamic_cast<octomap::OcTree*>(octomap_msgs::binaryMsgToMap(msg)));
}

void OctomapWorld::setOctomapFromFullMsg(const octomap_msgs::Octomap& msg) {
  octree_.reset(
      dynamic_cast<octomap::OcTree*>(octomap_msgs::fullMsgToMap(msg)));
}

bool OctomapWorld::loadOctomapFromFile(const std::string& filename) {
  if (!octree_) {
    // TODO(helenol): Resolution shouldn't matter... I think. I'm not sure.
    octree_.reset(new octomap::OcTree(0.05));
  }
  return octree_->readBinary(filename);
}

bool OctomapWorld::writeOctomapToFile(const std::string& filename) {
  return octree_->writeBinary(filename);
}

bool OctomapWorld::isSpeckleNode(const octomap::OcTreeKey& key) const {
  octomap::OcTreeKey current_key;
  // Search neighbors in a +/-1 key range cube. If there are neighbors, it's
  // not a speckle.
  bool neighbor_found = false;
  for (current_key[2] = key[2] - 1; current_key[2] <= key[2] + 1;
       ++current_key[2]) {
    for (current_key[1] = key[1] - 1; current_key[1] <= key[1] + 1;
         ++current_key[1]) {
      for (current_key[0] = key[0] - 1; current_key[0] <= key[0] + 1;
           ++current_key[0]) {
        if (current_key != key) {
          octomap::OcTreeNode* node = octree_->search(key);
          if (node && octree_->isNodeOccupied(node)) {
            // We have a neighbor => not a speckle!
            return false;
          }
        }
      }
    }
  }
  return true;
}

void OctomapWorld::generateMarkerArray(
    const std::string& tf_frame,
    visualization_msgs::MarkerArray* occupied_nodes,
    visualization_msgs::MarkerArray* free_nodes) {
  CHECK_NOTNULL(occupied_nodes);
  CHECK_NOTNULL(free_nodes);

  // Prune the octree first.
  octree_->prune();
  int tree_depth = octree_->getTreeDepth() + 1;

  // In the marker array, assign each node to its respective depth level, since
  // all markers in a CUBE_LIST must have the same scale.
  occupied_nodes->markers.resize(tree_depth);
  free_nodes->markers.resize(tree_depth);

  // Metric min and max z of the map:
  double min_x, min_y, min_z, max_x, max_y, max_z;
  octree_->getMetricMin(min_x, min_y, min_z);
  octree_->getMetricMax(max_x, max_y, max_z);

  // Update values from params if necessary.
  if (params_.visualize_min_z > min_z) {
    min_z = params_.visualize_min_z;
  }
  if (params_.visualize_max_z < max_z) {
    max_z = params_.visualize_max_z;
  }

  for (int i = 0; i < tree_depth; ++i) {
    double size = octree_->getNodeSize(i);

    occupied_nodes->markers[i].header.frame_id = tf_frame;
    occupied_nodes->markers[i].ns = "map";
    occupied_nodes->markers[i].id = i;
    occupied_nodes->markers[i].type = visualization_msgs::Marker::CUBE_LIST;
    occupied_nodes->markers[i].scale.x = size;
    occupied_nodes->markers[i].scale.y = size;
    occupied_nodes->markers[i].scale.z = size;

    free_nodes->markers[i] = occupied_nodes->markers[i];
  }

  for (octomap::OcTree::leaf_iterator it = octree_->begin_leafs(),
                                      end = octree_->end_leafs();
       it != end; ++it) {
    geometry_msgs::Point cube_center;
    cube_center.x = it.getX();
    cube_center.y = it.getY();
    cube_center.z = it.getZ();

    if (cube_center.z > max_z || cube_center.z < min_z) {
      continue;
    }

    int depth_level = it.getDepth();

    if (octree_->isNodeOccupied(*it)) {
      occupied_nodes->markers[depth_level].points.push_back(cube_center);
      occupied_nodes->markers[depth_level].colors.push_back(
          percentToColor(colorizeMapByHeight(it.getZ(), min_z, max_z)));
    } else {
      free_nodes->markers[depth_level].points.push_back(cube_center);
      free_nodes->markers[depth_level].colors.push_back(
          percentToColor(colorizeMapByHeight(it.getZ(), min_z, max_z)));
    }
  }

  for (int i = 0; i < tree_depth; ++i) {
    if (occupied_nodes->markers[i].points.size() > 0) {
      occupied_nodes->markers[i].action = visualization_msgs::Marker::ADD;
    } else {
      occupied_nodes->markers[i].action = visualization_msgs::Marker::DELETE;
    }

    if (free_nodes->markers[i].points.size() > 0) {
      free_nodes->markers[i].action = visualization_msgs::Marker::ADD;
    } else {
      free_nodes->markers[i].action = visualization_msgs::Marker::DELETE;
    }
  }
}

double OctomapWorld::colorizeMapByHeight(double z, double min_z,
                                         double max_z) const {
  return (1.0 - std::min(std::max((z - min_z) / (max_z - min_z), 0.0), 1.0));
}

std_msgs::ColorRGBA OctomapWorld::percentToColor(double h) const {
  // Helen's note: direct copy from OctomapProvider.
  std_msgs::ColorRGBA color;
  color.a = 1.0;
  // blend over HSV-values (more colors)

  double s = 1.0;
  double v = 1.0;

  h -= floor(h);
  h *= 6;
  int i;
  double m, n, f;

  i = floor(h);
  f = h - i;
  if (!(i & 1)) f = 1 - f;  // if i is even
  m = v * (1 - s);
  n = v * (1 - s * f);

  switch (i) {
    case 6:
    case 0:
      color.r = v;
      color.g = n;
      color.b = m;
      break;
    case 1:
      color.r = n;
      color.g = v;
      color.b = m;
      break;
    case 2:
      color.r = m;
      color.g = v;
      color.b = n;
      break;
    case 3:
      color.r = m;
      color.g = n;
      color.b = v;
      break;
    case 4:
      color.r = n;
      color.g = m;
      color.b = v;
      break;
    case 5:
      color.r = v;
      color.g = m;
      color.b = n;
      break;
    default:
      color.r = 1;
      color.g = 0.5;
      color.b = 0.5;
      break;
  }

  return color;
}

Eigen::Vector3d OctomapWorld::getMapCenter() const {
  // Metric min and max z of the map:
  double min_x, min_y, min_z, max_x, max_y, max_z;
  octree_->getMetricMin(min_x, min_y, min_z);
  octree_->getMetricMax(max_x, max_y, max_z);

  Eigen::Vector3d min_3d(min_x, min_y, min_z);
  Eigen::Vector3d max_3d(max_x, max_y, max_z);

  return min_3d + (max_3d - min_3d) / 2;
}

Eigen::Vector3d OctomapWorld::getMapSize() const {
  // Metric min and max z of the map:
  double min_x, min_y, min_z, max_x, max_y, max_z;
  octree_->getMetricMin(min_x, min_y, min_z);
  octree_->getMetricMax(max_x, max_y, max_z);

  return Eigen::Vector3d(max_x - min_x, max_y - min_y, max_z - min_z);
}

void OctomapWorld::getMapBounds(Eigen::Vector3d* min_bound,
                                Eigen::Vector3d* max_bound) const {
  CHECK_NOTNULL(min_bound);
  CHECK_NOTNULL(max_bound);
  // Metric min and max z of the map:
  double min_x, min_y, min_z, max_x, max_y, max_z;
  octree_->getMetricMin(min_x, min_y, min_z);
  octree_->getMetricMax(max_x, max_y, max_z);

  *min_bound = Eigen::Vector3d(min_x, min_y, min_z);
  *max_bound = Eigen::Vector3d(max_x, max_y, max_z);
}

void OctomapWorld::setRobotSize(const Eigen::Vector3d& robot_size) {
  robot_size_ = robot_size;
}

Eigen::Vector3d OctomapWorld::getRobotSize() const { return robot_size_; }

bool OctomapWorld::checkCollisionWithRobot(
    const Eigen::Vector3d& robot_position) {
  return checkSinglePoseCollision(robot_position);
}

bool OctomapWorld::checkPathForCollisionsWithRobot(
    const std::vector<Eigen::Vector3d>& robot_positions,
    size_t* collision_index) {
  // Iterate over vector of poses.
  // Check each one.
  // Return when a collision is found, and return the index of the earliest
  // collision.
  for (size_t i = 0; i < robot_positions.size(); ++i) {
    if (checkSinglePoseCollision(robot_positions[i])) {
      if (collision_index != nullptr) {
        *collision_index = i;
      }
      return true;
    }
  }
  return false;
}

bool OctomapWorld::checkSinglePoseCollision(
    const Eigen::Vector3d& robot_position) const {
  if (params_.treat_unknown_as_occupied) {
    return (CellStatus::kFree !=
            getCellStatusBoundingBox(robot_position, robot_size_));
  } else {
    return (CellStatus::kOccupied ==
            getCellStatusBoundingBox(robot_position, robot_size_));
  }
}

void OctomapWorld::getChangedPoints(
    std::vector<Eigen::Vector3d>* changed_points,
    std::vector<bool>* changed_states) {
  CHECK_NOTNULL(changed_points);
  // These keys are always *leaf node* keys, even if the actual change was in
  // a larger cube (see Octomap docs).
  octomap::KeyBoolMap::const_iterator start_key = octree_->changedKeysBegin();
  octomap::KeyBoolMap::const_iterator end_key = octree_->changedKeysEnd();

  changed_points->clear();
  if (changed_states != NULL) {
    changed_states->clear();
  }

  for (octomap::KeyBoolMap::const_iterator iter = start_key; iter != end_key;
       ++iter) {
    octomap::OcTreeNode* node = octree_->search(iter->first);
    bool occupied = octree_->isNodeOccupied(node);
    Eigen::Vector3d center =
        pointOctomapToEigen(octree_->keyToCoord(iter->first));

    changed_points->push_back(center);
    if (changed_states != NULL) {
      changed_states->push_back(occupied);
    }
  }
  octree_->resetChangeDetection();
}

void OctomapWorld::coordToKey(const Eigen::Vector3d& coord,
                              octomap::OcTreeKey* key) const {
  octomap::point3d position(coord.x(), coord.y(), coord.z());
  *key = octree_->coordToKey(position);
}

void OctomapWorld::keyToCoord(const octomap::OcTreeKey& key,
                              Eigen::Vector3d* coord) const {
  octomap::point3d position;
  position = octree_->keyToCoord(key);
  *coord << position.x(), position.y(), position.z();
}

}  // namespace volumetric_mapping<|MERGE_RESOLUTION|>--- conflicted
+++ resolved
@@ -1,31 +1,31 @@
 /*
- Copyright (c) 2015, Helen Oleynikova, ETH Zurich, Switzerland
- You can contact the author at <helen dot oleynikova at mavt dot ethz dot ch>
-
- All rights reserved.
-
- Redistribution and use in source and binary forms, with or without
- modification, are permitted provided that the following conditions are met:
- * Redistributions of source code must retain the above copyright
- notice, this list of conditions and the following disclaimer.
- * Redistributions in binary form must reproduce the above copyright
- notice, this list of conditions and the following disclaimer in the
- documentation and/or other materials provided with the distribution.
- * Neither the name of ETHZ-ASL nor the
- names of its contributors may be used to endorse or promote products
- derived from this software without specific prior written permission.
-
- THIS SOFTWARE IS PROVIDED BY THE COPYRIGHT HOLDERS AND CONTRIBUTORS "AS IS" AND
- ANY EXPRESS OR IMPLIED WARRANTIES, INCLUDING, BUT NOT LIMITED TO, THE IMPLIED
- WARRANTIES OF MERCHANTABILITY AND FITNESS FOR A PARTICULAR PURPOSE ARE
- DISCLAIMED. IN NO EVENT SHALL ETHZ-ASL BE LIABLE FOR ANY
- DIRECT, INDIRECT, INCIDENTAL, SPECIAL, EXEMPLARY, OR CONSEQUENTIAL DAMAGES
- (INCLUDING, BUT NOT LIMITED TO, PROCUREMENT OF SUBSTITUTE GOODS OR SERVICES;
- LOSS OF USE, DATA, OR PROFITS; OR BUSINESS INTERRUPTION) HOWEVER CAUSED AND
- ON ANY THEORY OF LIABILITY, WHETHER IN CONTRACT, STRICT LIABILITY, OR TORT
- (INCLUDING NEGLIGENCE OR OTHERWISE) ARISING IN ANY WAY OUT OF THE USE OF THIS
- SOFTWARE, EVEN IF ADVISED OF THE POSSIBILITY OF SUCH DAMAGE.
- */
+Copyright (c) 2015, Helen Oleynikova, ETH Zurich, Switzerland
+You can contact the author at <helen dot oleynikova at mavt dot ethz dot ch>
+
+All rights reserved.
+
+Redistribution and use in source and binary forms, with or without
+modification, are permitted provided that the following conditions are met:
+* Redistributions of source code must retain the above copyright
+notice, this list of conditions and the following disclaimer.
+* Redistributions in binary form must reproduce the above copyright
+notice, this list of conditions and the following disclaimer in the
+documentation and/or other materials provided with the distribution.
+* Neither the name of ETHZ-ASL nor the
+names of its contributors may be used to endorse or promote products
+derived from this software without specific prior written permission.
+
+THIS SOFTWARE IS PROVIDED BY THE COPYRIGHT HOLDERS AND CONTRIBUTORS "AS IS" AND
+ANY EXPRESS OR IMPLIED WARRANTIES, INCLUDING, BUT NOT LIMITED TO, THE IMPLIED
+WARRANTIES OF MERCHANTABILITY AND FITNESS FOR A PARTICULAR PURPOSE ARE
+DISCLAIMED. IN NO EVENT SHALL ETHZ-ASL BE LIABLE FOR ANY
+DIRECT, INDIRECT, INCIDENTAL, SPECIAL, EXEMPLARY, OR CONSEQUENTIAL DAMAGES
+(INCLUDING, BUT NOT LIMITED TO, PROCUREMENT OF SUBSTITUTE GOODS OR SERVICES;
+LOSS OF USE, DATA, OR PROFITS; OR BUSINESS INTERRUPTION) HOWEVER CAUSED AND
+ON ANY THEORY OF LIABILITY, WHETHER IN CONTRACT, STRICT LIABILITY, OR TORT
+(INCLUDING NEGLIGENCE OR OTHERWISE) ARISING IN ANY WAY OUT OF THE USE OF THIS
+SOFTWARE, EVEN IF ADVISED OF THE POSSIBILITY OF SUCH DAMAGE.
+*/
 
 #include "octomap_world/octomap_world.h"
 
@@ -168,11 +168,7 @@
       if (params_.max_free_space == 0.0) {
         free_cells->insert(key_ray_.begin(), key_ray_.end());
       } else {
-<<<<<<< HEAD
-        for (const auto& key : key_ray) {
-=======
         for (const auto& key : key_ray_) {
->>>>>>> 7681ed83
           octomap::point3d voxel_coordinate = octree_->keyToCoord(key);
           if ((voxel_coordinate - sensor_origin).norm() <
                   params_.max_free_space ||
@@ -198,11 +194,7 @@
       if (params_.max_free_space == 0.0) {
         free_cells->insert(key_ray_.begin(), key_ray_.end());
       } else {
-<<<<<<< HEAD
-        for (const auto& key : key_ray) {
-=======
         for (const auto& key : key_ray_) {
->>>>>>> 7681ed83
           octomap::point3d voxel_coordinate = octree_->keyToCoord(key);
           if ((voxel_coordinate - sensor_origin).norm() <
                   params_.max_free_space ||
