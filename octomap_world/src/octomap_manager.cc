--- conflicted
+++ resolved
@@ -35,7 +35,10 @@
                     params.filter_speckles);
   nh_private_.param("sensor_max_range", params.sensor_max_range,
                     params.sensor_max_range);
-<<<<<<< HEAD
+  nh_private_.param("visualize_min_z", params.visualize_min_z,
+                    params.visualize_min_z);
+  nh_private_.param("visualize_max_z", params.visualize_max_z,
+                    params.visualize_max_z);
   nh_private_.param("full_image_width", full_image_size_.x(),
                     full_image_size_.x());
   nh_private_.param("full_image_height", full_image_size_.y(),
@@ -46,12 +49,6 @@
   if (nh_private_.getParam("Q", Q_vec)) {
     Q_initialized_ = setQFromParams(&Q_vec);
   }
-=======
-  nh_private_.param("visualize_min_z", params.visualize_min_z,
-                    params.visualize_min_z);
-  nh_private_.param("visualize_max_z", params.visualize_max_z,
-                    params.visualize_max_z);
->>>>>>> 5dfeb06c
 
   // Set the parent class parameters.
   setOctomapParameters(params);
