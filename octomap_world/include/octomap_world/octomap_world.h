#ifndef OCTOMAP_WORLD_OCTOMAP_WORLD_H_
#define OCTOMAP_WORLD_OCTOMAP_WORLD_H_

#include <string>

#include <octomap/octomap.h>
#include <octomap_msgs/Octomap.h>
#include <volumetric_map_base/world_base.h>

namespace volumetric_mapping {

struct OctomapParameters {
  OctomapParameters()
      : resolution(0.05),
        probability_hit(0.7),
        probability_miss(0.4),
        threshold_min(0.12),
        threshold_max(0.97),
        filter_speckles(true),
        sensor_max_range(10.0) {
    // Set reasonable defaults here...
    // TODO(helenol): use params from OctomapProvider defaults or Sammy configs?
  }

  // Resolution for the Octree. It is not possible to change this without
  // creating a new Octree.
  double resolution;
  // Hit probabilities for pointcloud data.
  double probability_hit;
  double probability_miss;
  // Clamping thresholds for pruning: above and below these thresholds, all
  // values are treated the same.
  double threshold_min;
  double threshold_max;

  // Filter neighbor-less nodes as 'speckles'.
  bool filter_speckles;

  // Maximum range to allow a sensor measurement. Negative values to not
  // filter.
  double sensor_max_range;
};

// A wrapper around octomap that allows insertion from various ROS message
// data sources, given their transforms from sensor frame to world frame.
// Does not need to run within a ROS node, does not do any TF look-ups, and
// does not publish/subscribe to anything (though provides serialization
// and deserialization functions to and from ROS messages).
class OctomapWorld : public WorldBase {
  typedef std::shared_ptr<OctomapWorld> Ptr;

 public:
  // Default constructor - creates a valid octree using parameter defaults.
  OctomapWorld();

  // Creates an octomap with the correct parameters.
  OctomapWorld(const OctomapParameters& params);
  virtual ~OctomapWorld() {}

  // General map management.
  void resetMap();
  // Creates an octomap if one is not yet created or if the resolution of the
  // current varies from the parameters requested.
  void setOctomapParameters(const OctomapParameters& params);

  // Virtual functions for inserting data.
  virtual void insertDisparityImage(
      const Transformation& sensor_to_world,
      const stereo_msgs::DisparityImageConstPtr& disparity);

  virtual void insertPointcloud(
      const Transformation& sensor_to_world,
      const sensor_msgs::PointCloud2::ConstPtr& cloud);

  // Virtual functions for outputting map status.
  virtual CellStatus getCellStatusBoundingBox(
      const Eigen::Vector3d& point,
      const Eigen::Vector3d& bounding_box_size) const;
  virtual CellStatus getCellStatusPoint(const Eigen::Vector3d& point) const;
  virtual CellStatus getLineStatus(const Eigen::Vector3d& start,
                                   const Eigen::Vector3d& end) const;
  virtual CellStatus getLineStatusBoundingBox(
      const Eigen::Vector3d& start, const Eigen::Vector3d& end,
      const Eigen::Vector3d& bounding_box) const;
  virtual double getResolution() const;

  // Manually affect the probabilities of areas within a bounding box.
  void setLogOddsBoundingBox(const Eigen::Vector3d& position,
                             const Eigen::Vector3d& bounding_box_size,
                             double log_odds_value);

  // Serialization and deserialization from ROS messages.
  bool getOctomapBinaryMsg(octomap_msgs::Octomap* msg) const;
  bool getOctomapFullMsg(octomap_msgs::Octomap* msg) const;
  // Clears the current octomap and replaces it with one from the message.
  void setOctomapFromMsg(const octomap_msgs::Octomap& msg);

  // Loading and writing to disk.
  bool loadOctomapFromFile(const std::string& filename);
  bool writeOctomapToFile(const std::string& filename);

 private:
<<<<<<< HEAD
  // Check if the node at the specified key has neighbors or not.
  bool isSpeckleNode(const octomap::OcTreeKey& key) const;
=======
  void setOctomapFromBinaryMsg(const octomap_msgs::Octomap& msg);
  void setOctomapFromFullMsg(const octomap_msgs::Octomap& msg);
>>>>>>> b7dc6404

  std::shared_ptr<octomap::OcTree> octree_;

  OctomapParameters params_;
};

}  // namespace volumetric_mapping

#endif  // OCTOMAP_WORLD_OCTOMAP_WORLD_H_<|MERGE_RESOLUTION|>--- conflicted
+++ resolved
@@ -100,13 +100,11 @@
   bool writeOctomapToFile(const std::string& filename);
 
  private:
-<<<<<<< HEAD
   // Check if the node at the specified key has neighbors or not.
   bool isSpeckleNode(const octomap::OcTreeKey& key) const;
-=======
+
   void setOctomapFromBinaryMsg(const octomap_msgs::Octomap& msg);
   void setOctomapFromFullMsg(const octomap_msgs::Octomap& msg);
->>>>>>> b7dc6404
 
   std::shared_ptr<octomap::OcTree> octree_;
 
